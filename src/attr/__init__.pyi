from typing import (
    Any,
    Callable,
    Dict,
    Generic,
    List,
    Optional,
    Sequence,
    Mapping,
    Tuple,
    Type,
    TypeVar,
    Union,
    overload,
)

# `import X as X` is required to make these public
from . import exceptions as exceptions
from . import filters as filters
from . import converters as converters
from . import setters as setters
from . import validators as validators

from ._version_info import VersionInfo

__version__: str
__version_info__: VersionInfo
__title__: str
__description__: str
__url__: str
__uri__: str
__author__: str
__email__: str
__license__: str
__copyright__: str

_T = TypeVar("_T")
_C = TypeVar("_C", bound=type)

_EqOrderType = Union[bool, Callable[[Any], Any]]
_ValidatorType = Callable[[Any, Attribute[_T], _T], Any]
_ConverterType = Callable[[Any], Any]
_FilterType = Callable[[Attribute[_T], _T], bool]
_ReprType = Callable[[Any], str]
_ReprArgType = Union[bool, _ReprType]
_OnSetAttrType = Callable[[Any, Attribute[Any], Any], Any]
_OnSetAttrArgType = Union[
    _OnSetAttrType, List[_OnSetAttrType], setters._NoOpType
]
_FieldTransformer = Callable[[type, List[Attribute]], List[Attribute]]
# FIXME: in reality, if multiple validators are passed they must be in a list
# or tuple, but those are invariant and so would prevent subtypes of
# _ValidatorType from working when passed in a list or tuple.
_ValidatorArgType = Union[_ValidatorType[_T], Sequence[_ValidatorType[_T]]]

# _make --

NOTHING: object

# NOTE: Factory lies about its return type to make this possible:
# `x: List[int] # = Factory(list)`
# Work around mypy issue #4554 in the common case by using an overload.
@overload
def Factory(factory: Callable[[], _T]) -> _T: ...
@overload
def Factory(
    factory: Union[Callable[[Any], _T], Callable[[], _T]],
    takes_self: bool = ...,
) -> _T: ...

class Attribute(Generic[_T]):
    name: str
    default: Optional[_T]
    validator: Optional[_ValidatorType[_T]]
    repr: _ReprArgType
    cmp: _EqOrderType
    eq: _EqOrderType
    order: _EqOrderType
    hash: Optional[bool]
    init: bool
    converter: Optional[_ConverterType]
    metadata: Dict[Any, Any]
    type: Optional[Type[_T]]
    kw_only: bool
    on_setattr: _OnSetAttrType

# NOTE: We had several choices for the annotation to use for type arg:
# 1) Type[_T]
#   - Pros: Handles simple cases correctly
#   - Cons: Might produce less informative errors in the case of conflicting
#     TypeVars e.g. `attr.ib(default='bad', type=int)`
# 2) Callable[..., _T]
#   - Pros: Better error messages than #1 for conflicting TypeVars
#   - Cons: Terrible error messages for validator checks.
#   e.g. attr.ib(type=int, validator=validate_str)
#        -> error: Cannot infer function type argument
# 3) type (and do all of the work in the mypy plugin)
#   - Pros: Simple here, and we could customize the plugin with our own errors.
#   - Cons: Would need to write mypy plugin code to handle all the cases.
# We chose option #1.

# `attr` lies about its return type to make the following possible:
#     attr()    -> Any
#     attr(8)   -> int
#     attr(validator=<some callable>)  -> Whatever the callable expects.
# This makes this type of assignments possible:
#     x: int = attr(8)
#
# This form catches explicit None or no default but with no other arguments
# returns Any.
@overload
def attrib(
    default: None = ...,
    validator: None = ...,
    repr: _ReprArgType = ...,
    cmp: Optional[_EqOrderType] = ...,
    hash: Optional[bool] = ...,
    init: bool = ...,
    metadata: Optional[Mapping[Any, Any]] = ...,
    type: None = ...,
    converter: None = ...,
    factory: None = ...,
    kw_only: bool = ...,
<<<<<<< HEAD
    eq: Optional[_EqOrderType] = ...,
    order: Optional[_EqOrderType] = ...,
=======
    eq: Optional[bool] = ...,
    order: Optional[bool] = ...,
    on_setattr: Optional[_OnSetAttrArgType] = ...,
>>>>>>> a025629e
) -> Any: ...

# This form catches an explicit None or no default and infers the type from the
# other arguments.
@overload
def attrib(
    default: None = ...,
    validator: Optional[_ValidatorArgType[_T]] = ...,
    repr: _ReprArgType = ...,
    cmp: Optional[_EqOrderType] = ...,
    hash: Optional[bool] = ...,
    init: bool = ...,
    metadata: Optional[Mapping[Any, Any]] = ...,
    type: Optional[Type[_T]] = ...,
    converter: Optional[_ConverterType] = ...,
    factory: Optional[Callable[[], _T]] = ...,
    kw_only: bool = ...,
<<<<<<< HEAD
    eq: Optional[_EqOrderType] = ...,
    order: Optional[_EqOrderType] = ...,
=======
    eq: Optional[bool] = ...,
    order: Optional[bool] = ...,
    on_setattr: Optional[_OnSetAttrArgType] = ...,
>>>>>>> a025629e
) -> _T: ...

# This form catches an explicit default argument.
@overload
def attrib(
    default: _T,
    validator: Optional[_ValidatorArgType[_T]] = ...,
    repr: _ReprArgType = ...,
    cmp: Optional[_EqOrderType] = ...,
    hash: Optional[bool] = ...,
    init: bool = ...,
    metadata: Optional[Mapping[Any, Any]] = ...,
    type: Optional[Type[_T]] = ...,
    converter: Optional[_ConverterType] = ...,
    factory: Optional[Callable[[], _T]] = ...,
    kw_only: bool = ...,
<<<<<<< HEAD
    eq: Optional[_EqOrderType] = ...,
    order: Optional[_EqOrderType] = ...,
=======
    eq: Optional[bool] = ...,
    order: Optional[bool] = ...,
    on_setattr: Optional[_OnSetAttrArgType] = ...,
>>>>>>> a025629e
) -> _T: ...

# This form covers type=non-Type: e.g. forward references (str), Any
@overload
def attrib(
    default: Optional[_T] = ...,
    validator: Optional[_ValidatorArgType[_T]] = ...,
    repr: _ReprArgType = ...,
    cmp: Optional[_EqOrderType] = ...,
    hash: Optional[bool] = ...,
    init: bool = ...,
    metadata: Optional[Mapping[Any, Any]] = ...,
    type: object = ...,
    converter: Optional[_ConverterType] = ...,
    factory: Optional[Callable[[], _T]] = ...,
    kw_only: bool = ...,
<<<<<<< HEAD
    eq: Optional[_EqOrderType] = ...,
    order: Optional[_EqOrderType] = ...,
=======
    eq: Optional[bool] = ...,
    order: Optional[bool] = ...,
    on_setattr: Optional[_OnSetAttrArgType] = ...,
) -> Any: ...
@overload
def field(
    *,
    default: None = ...,
    validator: None = ...,
    repr: _ReprArgType = ...,
    hash: Optional[bool] = ...,
    init: bool = ...,
    metadata: Optional[Mapping[Any, Any]] = ...,
    converter: None = ...,
    factory: None = ...,
    kw_only: bool = ...,
    eq: Optional[bool] = ...,
    order: Optional[bool] = ...,
    on_setattr: Optional[_OnSetAttrArgType] = ...,
) -> Any: ...

# This form catches an explicit None or no default and infers the type from the
# other arguments.
@overload
def field(
    *,
    default: None = ...,
    validator: Optional[_ValidatorArgType[_T]] = ...,
    repr: _ReprArgType = ...,
    hash: Optional[bool] = ...,
    init: bool = ...,
    metadata: Optional[Mapping[Any, Any]] = ...,
    converter: Optional[_ConverterType] = ...,
    factory: Optional[Callable[[], _T]] = ...,
    kw_only: bool = ...,
    eq: Optional[bool] = ...,
    order: Optional[bool] = ...,
    on_setattr: Optional[_OnSetAttrArgType] = ...,
) -> _T: ...

# This form catches an explicit default argument.
@overload
def field(
    *,
    default: _T,
    validator: Optional[_ValidatorArgType[_T]] = ...,
    repr: _ReprArgType = ...,
    hash: Optional[bool] = ...,
    init: bool = ...,
    metadata: Optional[Mapping[Any, Any]] = ...,
    converter: Optional[_ConverterType] = ...,
    factory: Optional[Callable[[], _T]] = ...,
    kw_only: bool = ...,
    eq: Optional[bool] = ...,
    order: Optional[bool] = ...,
    on_setattr: Optional[_OnSetAttrArgType] = ...,
) -> _T: ...

# This form covers type=non-Type: e.g. forward references (str), Any
@overload
def field(
    *,
    default: Optional[_T] = ...,
    validator: Optional[_ValidatorArgType[_T]] = ...,
    repr: _ReprArgType = ...,
    hash: Optional[bool] = ...,
    init: bool = ...,
    metadata: Optional[Mapping[Any, Any]] = ...,
    converter: Optional[_ConverterType] = ...,
    factory: Optional[Callable[[], _T]] = ...,
    kw_only: bool = ...,
    eq: Optional[bool] = ...,
    order: Optional[bool] = ...,
    on_setattr: Optional[_OnSetAttrArgType] = ...,
>>>>>>> a025629e
) -> Any: ...
@overload
def attrs(
    maybe_cls: _C,
    these: Optional[Dict[str, Any]] = ...,
    repr_ns: Optional[str] = ...,
    repr: bool = ...,
    cmp: Optional[_EqOrderType] = ...,
    hash: Optional[bool] = ...,
    init: bool = ...,
    slots: bool = ...,
    frozen: bool = ...,
    weakref_slot: bool = ...,
    str: bool = ...,
    auto_attribs: bool = ...,
    kw_only: bool = ...,
    cache_hash: bool = ...,
    auto_exc: bool = ...,
    eq: Optional[_EqOrderType] = ...,
    order: Optional[_EqOrderType] = ...,
    auto_detect: bool = ...,
    collect_by_mro: bool = ...,
    getstate_setstate: Optional[bool] = ...,
    on_setattr: Optional[_OnSetAttrArgType] = ...,
    field_transformer: Optional[_FieldTransformer] = ...,
) -> _C: ...
@overload
def attrs(
    maybe_cls: None = ...,
    these: Optional[Dict[str, Any]] = ...,
    repr_ns: Optional[str] = ...,
    repr: bool = ...,
    cmp: Optional[_EqOrderType] = ...,
    hash: Optional[bool] = ...,
    init: bool = ...,
    slots: bool = ...,
    frozen: bool = ...,
    weakref_slot: bool = ...,
    str: bool = ...,
    auto_attribs: bool = ...,
    kw_only: bool = ...,
    cache_hash: bool = ...,
    auto_exc: bool = ...,
    eq: Optional[_EqOrderType] = ...,
    order: Optional[_EqOrderType] = ...,
    auto_detect: bool = ...,
    collect_by_mro: bool = ...,
    getstate_setstate: Optional[bool] = ...,
    on_setattr: Optional[_OnSetAttrArgType] = ...,
    field_transformer: Optional[_FieldTransformer] = ...,
) -> Callable[[_C], _C]: ...
@overload
def define(
    maybe_cls: _C,
    *,
    these: Optional[Dict[str, Any]] = ...,
    repr: bool = ...,
    hash: Optional[bool] = ...,
    init: bool = ...,
    slots: bool = ...,
    frozen: bool = ...,
    weakref_slot: bool = ...,
    str: bool = ...,
    auto_attribs: bool = ...,
    kw_only: bool = ...,
    cache_hash: bool = ...,
    auto_exc: bool = ...,
    eq: Optional[bool] = ...,
    order: Optional[bool] = ...,
    auto_detect: bool = ...,
    getstate_setstate: Optional[bool] = ...,
    on_setattr: Optional[_OnSetAttrArgType] = ...,
    field_transformer: Optional[_FieldTransformer] = ...,
) -> _C: ...
@overload
def define(
    maybe_cls: None = ...,
    *,
    these: Optional[Dict[str, Any]] = ...,
    repr: bool = ...,
    hash: Optional[bool] = ...,
    init: bool = ...,
    slots: bool = ...,
    frozen: bool = ...,
    weakref_slot: bool = ...,
    str: bool = ...,
    auto_attribs: bool = ...,
    kw_only: bool = ...,
    cache_hash: bool = ...,
    auto_exc: bool = ...,
    eq: Optional[bool] = ...,
    order: Optional[bool] = ...,
    auto_detect: bool = ...,
    getstate_setstate: Optional[bool] = ...,
    on_setattr: Optional[_OnSetAttrArgType] = ...,
    field_transformer: Optional[_FieldTransformer] = ...,
) -> Callable[[_C], _C]: ...

mutable = define
frozen = define  # they differ only in their defaults

# TODO: add support for returning NamedTuple from the mypy plugin
class _Fields(Tuple[Attribute[Any], ...]):
    def __getattr__(self, name: str) -> Attribute[Any]: ...

def fields(cls: type) -> _Fields: ...
def fields_dict(cls: type) -> Dict[str, Attribute[Any]]: ...
def validate(inst: Any) -> None: ...
def resolve_types(
    cls: _C,
    globalns: Optional[Dict[str, Any]] = ...,
    localns: Optional[Dict[str, Any]] = ...,
) -> _C: ...

# TODO: add support for returning a proper attrs class from the mypy plugin
# we use Any instead of _CountingAttr so that e.g. `make_class('Foo',
# [attr.ib()])` is valid
def make_class(
    name: str,
    attrs: Union[List[str], Tuple[str, ...], Dict[str, Any]],
    bases: Tuple[type, ...] = ...,
    repr_ns: Optional[str] = ...,
    repr: bool = ...,
    cmp: Optional[_EqOrderType] = ...,
    hash: Optional[bool] = ...,
    init: bool = ...,
    slots: bool = ...,
    frozen: bool = ...,
    weakref_slot: bool = ...,
    str: bool = ...,
    auto_attribs: bool = ...,
    kw_only: bool = ...,
    cache_hash: bool = ...,
    auto_exc: bool = ...,
<<<<<<< HEAD
    eq: Optional[_EqOrderType] = ...,
    order: Optional[_EqOrderType] = ...,
=======
    eq: Optional[bool] = ...,
    order: Optional[bool] = ...,
    collect_by_mro: bool = ...,
    on_setattr: Optional[_OnSetAttrArgType] = ...,
    field_transformer: Optional[_FieldTransformer] = ...,
>>>>>>> a025629e
) -> type: ...

# _funcs --

# TODO: add support for returning TypedDict from the mypy plugin
# FIXME: asdict/astuple do not honor their factory args. Waiting on one of
# these:
# https://github.com/python/mypy/issues/4236
# https://github.com/python/typing/issues/253
def asdict(
    inst: Any,
    recurse: bool = ...,
    filter: Optional[_FilterType[Any]] = ...,
    dict_factory: Type[Mapping[Any, Any]] = ...,
    retain_collection_types: bool = ...,
    value_serializer: Optional[Callable[[type, Attribute, Any], Any]] = ...,
) -> Dict[str, Any]: ...

# TODO: add support for returning NamedTuple from the mypy plugin
def astuple(
    inst: Any,
    recurse: bool = ...,
    filter: Optional[_FilterType[Any]] = ...,
    tuple_factory: Type[Sequence[Any]] = ...,
    retain_collection_types: bool = ...,
) -> Tuple[Any, ...]: ...
def has(cls: type) -> bool: ...
def assoc(inst: _T, **changes: Any) -> _T: ...
def evolve(inst: _T, **changes: Any) -> _T: ...

# _config --

def set_run_validators(run: bool) -> None: ...
def get_run_validators() -> bool: ...

# aliases --

s = attributes = attrs
ib = attr = attrib
dataclass = attrs  # Technically, partial(attrs, auto_attribs=True) ;)<|MERGE_RESOLUTION|>--- conflicted
+++ resolved
@@ -121,158 +121,138 @@
     converter: None = ...,
     factory: None = ...,
     kw_only: bool = ...,
-<<<<<<< HEAD
-    eq: Optional[_EqOrderType] = ...,
-    order: Optional[_EqOrderType] = ...,
-=======
+    eq: Optional[_EqOrderType] = ...,
+    order: Optional[_EqOrderType] = ...,
+    on_setattr: Optional[_OnSetAttrArgType] = ...,
+) -> Any: ...
+
+# This form catches an explicit None or no default and infers the type from the
+# other arguments.
+@overload
+def attrib(
+    default: None = ...,
+    validator: Optional[_ValidatorArgType[_T]] = ...,
+    repr: _ReprArgType = ...,
+    cmp: Optional[_EqOrderType] = ...,
+    hash: Optional[bool] = ...,
+    init: bool = ...,
+    metadata: Optional[Mapping[Any, Any]] = ...,
+    type: Optional[Type[_T]] = ...,
+    converter: Optional[_ConverterType] = ...,
+    factory: Optional[Callable[[], _T]] = ...,
+    kw_only: bool = ...,
+    eq: Optional[_EqOrderType] = ...,
+    order: Optional[_EqOrderType] = ...,
+    on_setattr: Optional[_OnSetAttrArgType] = ...,
+) -> _T: ...
+
+# This form catches an explicit default argument.
+@overload
+def attrib(
+    default: _T,
+    validator: Optional[_ValidatorArgType[_T]] = ...,
+    repr: _ReprArgType = ...,
+    cmp: Optional[_EqOrderType] = ...,
+    hash: Optional[bool] = ...,
+    init: bool = ...,
+    metadata: Optional[Mapping[Any, Any]] = ...,
+    type: Optional[Type[_T]] = ...,
+    converter: Optional[_ConverterType] = ...,
+    factory: Optional[Callable[[], _T]] = ...,
+    kw_only: bool = ...,
+    eq: Optional[_EqOrderType] = ...,
+    order: Optional[_EqOrderType] = ...,
+    on_setattr: Optional[_OnSetAttrArgType] = ...,
+) -> _T: ...
+
+# This form covers type=non-Type: e.g. forward references (str), Any
+@overload
+def attrib(
+    default: Optional[_T] = ...,
+    validator: Optional[_ValidatorArgType[_T]] = ...,
+    repr: _ReprArgType = ...,
+    cmp: Optional[_EqOrderType] = ...,
+    hash: Optional[bool] = ...,
+    init: bool = ...,
+    metadata: Optional[Mapping[Any, Any]] = ...,
+    type: object = ...,
+    converter: Optional[_ConverterType] = ...,
+    factory: Optional[Callable[[], _T]] = ...,
+    kw_only: bool = ...,
+    eq: Optional[_EqOrderType] = ...,
+    order: Optional[_EqOrderType] = ...,
+    on_setattr: Optional[_OnSetAttrArgType] = ...,
+) -> Any: ...
+@overload
+def field(
+    *,
+    default: None = ...,
+    validator: None = ...,
+    repr: _ReprArgType = ...,
+    hash: Optional[bool] = ...,
+    init: bool = ...,
+    metadata: Optional[Mapping[Any, Any]] = ...,
+    converter: None = ...,
+    factory: None = ...,
+    kw_only: bool = ...,
     eq: Optional[bool] = ...,
     order: Optional[bool] = ...,
     on_setattr: Optional[_OnSetAttrArgType] = ...,
->>>>>>> a025629e
 ) -> Any: ...
 
 # This form catches an explicit None or no default and infers the type from the
 # other arguments.
 @overload
-def attrib(
+def field(
+    *,
     default: None = ...,
     validator: Optional[_ValidatorArgType[_T]] = ...,
     repr: _ReprArgType = ...,
-    cmp: Optional[_EqOrderType] = ...,
-    hash: Optional[bool] = ...,
-    init: bool = ...,
-    metadata: Optional[Mapping[Any, Any]] = ...,
-    type: Optional[Type[_T]] = ...,
-    converter: Optional[_ConverterType] = ...,
-    factory: Optional[Callable[[], _T]] = ...,
-    kw_only: bool = ...,
-<<<<<<< HEAD
-    eq: Optional[_EqOrderType] = ...,
-    order: Optional[_EqOrderType] = ...,
-=======
-    eq: Optional[bool] = ...,
-    order: Optional[bool] = ...,
-    on_setattr: Optional[_OnSetAttrArgType] = ...,
->>>>>>> a025629e
+    hash: Optional[bool] = ...,
+    init: bool = ...,
+    metadata: Optional[Mapping[Any, Any]] = ...,
+    converter: Optional[_ConverterType] = ...,
+    factory: Optional[Callable[[], _T]] = ...,
+    kw_only: bool = ...,
+    eq: Optional[_EqOrderType] = ...,
+    order: Optional[_EqOrderType] = ...,
+    on_setattr: Optional[_OnSetAttrArgType] = ...,
 ) -> _T: ...
 
 # This form catches an explicit default argument.
 @overload
-def attrib(
+def field(
+    *,
     default: _T,
     validator: Optional[_ValidatorArgType[_T]] = ...,
     repr: _ReprArgType = ...,
-    cmp: Optional[_EqOrderType] = ...,
-    hash: Optional[bool] = ...,
-    init: bool = ...,
-    metadata: Optional[Mapping[Any, Any]] = ...,
-    type: Optional[Type[_T]] = ...,
-    converter: Optional[_ConverterType] = ...,
-    factory: Optional[Callable[[], _T]] = ...,
-    kw_only: bool = ...,
-<<<<<<< HEAD
-    eq: Optional[_EqOrderType] = ...,
-    order: Optional[_EqOrderType] = ...,
-=======
-    eq: Optional[bool] = ...,
-    order: Optional[bool] = ...,
-    on_setattr: Optional[_OnSetAttrArgType] = ...,
->>>>>>> a025629e
+    hash: Optional[bool] = ...,
+    init: bool = ...,
+    metadata: Optional[Mapping[Any, Any]] = ...,
+    converter: Optional[_ConverterType] = ...,
+    factory: Optional[Callable[[], _T]] = ...,
+    kw_only: bool = ...,
+    eq: Optional[_EqOrderType] = ...,
+    order: Optional[_EqOrderType] = ...,
+    on_setattr: Optional[_OnSetAttrArgType] = ...,
 ) -> _T: ...
 
 # This form covers type=non-Type: e.g. forward references (str), Any
 @overload
-def attrib(
+def field(
+    *,
     default: Optional[_T] = ...,
     validator: Optional[_ValidatorArgType[_T]] = ...,
     repr: _ReprArgType = ...,
-    cmp: Optional[_EqOrderType] = ...,
-    hash: Optional[bool] = ...,
-    init: bool = ...,
-    metadata: Optional[Mapping[Any, Any]] = ...,
-    type: object = ...,
-    converter: Optional[_ConverterType] = ...,
-    factory: Optional[Callable[[], _T]] = ...,
-    kw_only: bool = ...,
-<<<<<<< HEAD
-    eq: Optional[_EqOrderType] = ...,
-    order: Optional[_EqOrderType] = ...,
-=======
-    eq: Optional[bool] = ...,
-    order: Optional[bool] = ...,
-    on_setattr: Optional[_OnSetAttrArgType] = ...,
-) -> Any: ...
-@overload
-def field(
-    *,
-    default: None = ...,
-    validator: None = ...,
-    repr: _ReprArgType = ...,
-    hash: Optional[bool] = ...,
-    init: bool = ...,
-    metadata: Optional[Mapping[Any, Any]] = ...,
-    converter: None = ...,
-    factory: None = ...,
-    kw_only: bool = ...,
-    eq: Optional[bool] = ...,
-    order: Optional[bool] = ...,
-    on_setattr: Optional[_OnSetAttrArgType] = ...,
-) -> Any: ...
-
-# This form catches an explicit None or no default and infers the type from the
-# other arguments.
-@overload
-def field(
-    *,
-    default: None = ...,
-    validator: Optional[_ValidatorArgType[_T]] = ...,
-    repr: _ReprArgType = ...,
-    hash: Optional[bool] = ...,
-    init: bool = ...,
-    metadata: Optional[Mapping[Any, Any]] = ...,
-    converter: Optional[_ConverterType] = ...,
-    factory: Optional[Callable[[], _T]] = ...,
-    kw_only: bool = ...,
-    eq: Optional[bool] = ...,
-    order: Optional[bool] = ...,
-    on_setattr: Optional[_OnSetAttrArgType] = ...,
-) -> _T: ...
-
-# This form catches an explicit default argument.
-@overload
-def field(
-    *,
-    default: _T,
-    validator: Optional[_ValidatorArgType[_T]] = ...,
-    repr: _ReprArgType = ...,
-    hash: Optional[bool] = ...,
-    init: bool = ...,
-    metadata: Optional[Mapping[Any, Any]] = ...,
-    converter: Optional[_ConverterType] = ...,
-    factory: Optional[Callable[[], _T]] = ...,
-    kw_only: bool = ...,
-    eq: Optional[bool] = ...,
-    order: Optional[bool] = ...,
-    on_setattr: Optional[_OnSetAttrArgType] = ...,
-) -> _T: ...
-
-# This form covers type=non-Type: e.g. forward references (str), Any
-@overload
-def field(
-    *,
-    default: Optional[_T] = ...,
-    validator: Optional[_ValidatorArgType[_T]] = ...,
-    repr: _ReprArgType = ...,
-    hash: Optional[bool] = ...,
-    init: bool = ...,
-    metadata: Optional[Mapping[Any, Any]] = ...,
-    converter: Optional[_ConverterType] = ...,
-    factory: Optional[Callable[[], _T]] = ...,
-    kw_only: bool = ...,
-    eq: Optional[bool] = ...,
-    order: Optional[bool] = ...,
-    on_setattr: Optional[_OnSetAttrArgType] = ...,
->>>>>>> a025629e
+    hash: Optional[bool] = ...,
+    init: bool = ...,
+    metadata: Optional[Mapping[Any, Any]] = ...,
+    converter: Optional[_ConverterType] = ...,
+    factory: Optional[Callable[[], _T]] = ...,
+    kw_only: bool = ...,
+    eq: Optional[_EqOrderType] = ...,
+    order: Optional[_EqOrderType] = ...,
+    on_setattr: Optional[_OnSetAttrArgType] = ...,
 ) -> Any: ...
 @overload
 def attrs(
@@ -407,16 +387,11 @@
     kw_only: bool = ...,
     cache_hash: bool = ...,
     auto_exc: bool = ...,
-<<<<<<< HEAD
-    eq: Optional[_EqOrderType] = ...,
-    order: Optional[_EqOrderType] = ...,
-=======
-    eq: Optional[bool] = ...,
-    order: Optional[bool] = ...,
+    eq: Optional[_EqOrderType] = ...,
+    order: Optional[_EqOrderType] = ...,
     collect_by_mro: bool = ...,
     on_setattr: Optional[_OnSetAttrArgType] = ...,
     field_transformer: Optional[_FieldTransformer] = ...,
->>>>>>> a025629e
 ) -> type: ...
 
 # _funcs --
