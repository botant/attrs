"""
Tests for equality and ordering methods from `attrib._make`
when a comparator object is specified.
"""

import functools

import pytest

from hypothesis import given
from hypothesis.strategies import booleans

import attr

from attr._compat import PY2

from .utils import make_class, simple_class


EqC = simple_class(eq=True)
EqCSlots = simple_class(eq=True, slots=True)
OrderC = simple_class(order=True)
OrderCSlots = simple_class(order=True, slots=True)


@attr.s(eq=False)
class ClassNoTruthValue(object):

    """
    ClassNoTruthValue mimics what happens when we compare `numpy arrays` and
    `pandas dataframes`: we get back an object of the same type as the inputs
    instead of a `boolean`. When this happens, Python tries to convert that
    `non-boolean` to a `boolean` by calling `__bool__`
    (or `__nonzero__` in Python 2) on it.
    """

    value = attr.ib()

    def __eq__(self, other):
        return ClassNoTruthValue(self.value == other.value)

    def __lt__(self, other):
        return ClassNoTruthValue(self.value < other.value)

    def __bool__(self):
        raise ValueError("ClassNoTruthValue has no truth value.")

    __nonzero__ = __bool__  # Python 2

    @staticmethod
    def is_equal(obj, other):
        return (obj == other).value

    @staticmethod
    def less_than(obj, other):
        return (obj < other).value


class TestComparator(object):
    """
    Tests for equality and ordering when a comparator object is specified.
    """

    @pytest.mark.parametrize("cls", [EqC, EqCSlots])
    def test_equality_exception(self, cls):
        """
        Test for equality methods when attribute has not truth value.
        """
        with pytest.raises(ValueError):
            cls(ClassNoTruthValue(1), 2) == cls(ClassNoTruthValue(1), 2)
        with pytest.raises(ValueError):
            cls(ClassNoTruthValue(1), 2) != cls(ClassNoTruthValue(1), 2)

    @pytest.mark.parametrize("cls", [OrderC, OrderCSlots])
    def test_order_exception(self, cls):
        """
        Test for ordering methods when attribute has not truth value.
        """
        with pytest.raises(ValueError):
            cls(ClassNoTruthValue(1), 2) < cls(ClassNoTruthValue(2), 2)
        with pytest.raises(ValueError):
            cls(ClassNoTruthValue(1), 2) > cls(ClassNoTruthValue(2), 2)

        with pytest.raises(ValueError):
            cls(ClassNoTruthValue(1), 2) <= cls(ClassNoTruthValue(2), 2)
        with pytest.raises(ValueError):
            cls(ClassNoTruthValue(1), 2) >= cls(ClassNoTruthValue(2), 2)

    @given(booleans())
    def test_comparator(self, slots):
        """
        Test for equality and ordering methods when attribute has comparator.
        """

<<<<<<< HEAD
        @functools.total_ordering
        class Cmp(object):
            def __init__(self, value):
                self.value = value

            def __eq__(self, other):
                return ClassNoTruthValue.is_equal(self.value, other.value)

            def __lt__(self, other):
                return ClassNoTruthValue.less_than(self.value, other.value)

            def __ne__(self, other):
                return not self.__eq__(other)

        C = make_class("C", {"a": attr.ib(comparator=Cmp)}, slots=slots)

        assert C(ClassNoTruthValue(1)) == C(ClassNoTruthValue(1))
        assert C(ClassNoTruthValue(2)) != C(ClassNoTruthValue(1))

        assert C(ClassNoTruthValue(1)) >= C(ClassNoTruthValue(1))
        assert C(ClassNoTruthValue(1)) <= C(ClassNoTruthValue(1))

        assert C(ClassNoTruthValue(0)) < C(ClassNoTruthValue(1))
        assert C(ClassNoTruthValue(2)) > C(ClassNoTruthValue(1))


class TestUsingKey(object):
    """
    Tests for `attr.comparators.using_key`.
    """

    def test_equality(self):
        """
        Test equality.
        """
        Cmp = attr.comparators.using_key(key=lambda value: value.lower())
        assert Cmp("abc") == Cmp("abc")
        assert Cmp("abc") == Cmp("ABC")

    def test_ordering(self):
        """
        Test ordering.
        """
        Cmp = attr.comparators.using_key(key=abs)
        assert Cmp(1) < Cmp(-3)
        assert Cmp(1) > Cmp(0)

        assert Cmp(1) >= Cmp(0)
        assert Cmp(1) >= Cmp(1)
        assert Cmp(1) <= Cmp(-1)
        assert Cmp(1) <= Cmp(-2)

    def test_no_ordering(self):
        """
        Test no ordering.
        """
        Cmp = attr.comparators.using_key(key=lambda x: x, order=False)

        if PY2:
            assert not Cmp(2) > Cmp(1)
            assert not Cmp(0) < Cmp(1)

            assert not Cmp(1) >= Cmp(1)
            assert not Cmp(1) <= Cmp(1)
        else:
            with pytest.raises(TypeError):
                assert Cmp(2) > Cmp(1)
            with pytest.raises(TypeError):
                assert Cmp(0) < Cmp(1)
            with pytest.raises(TypeError):
                assert Cmp(1) >= Cmp(1)
            with pytest.raises(TypeError):
                assert Cmp(1) <= Cmp(1)


class TestUsingFunctions(object):
    """
    Tests for `attr.comparators.using_functions`.
    """

    def test_equality(self):
        """
        Test equality.
        """
        # Usual equality
        Cmp = attr.comparators.using_functions(eq=lambda x, y: x == y)
        assert Cmp(1) == Cmp(1)
        assert Cmp(1) != Cmp(-1)

        # Weird equality, just for fun
        Cmp = attr.comparators.using_functions(eq=lambda x, y: x == -y)
        assert Cmp(1) != Cmp(1)
        assert Cmp(1) == Cmp(-1)

    @pytest.mark.parametrize(
        "functions",
        [
            {"lt": lambda x, y: x < y},
            {"le": lambda x, y: x <= y},
            {"gt": lambda x, y: x > y},
            {"ge": lambda x, y: x >= y},
        ],
    )
    def test_ordering(self, functions):
        """
        Test ordering functions created as combinations of the input
        functions.
        """
        Cmp = attr.comparators.using_functions(
            eq=lambda x, y: x == y, **functions
=======
        _D = make_class(
            "_D", {"a": attr.ib(comparator=_DCmp), "b": attr.ib()}, slots=slots
>>>>>>> 08179bee
        )
        assert Cmp(1) == Cmp(1)
        assert Cmp(1) != Cmp(-1)

        assert Cmp(1) < Cmp(3)
        assert Cmp(1) > Cmp(0)

        assert Cmp(1) >= Cmp(1)
        assert Cmp(1) >= Cmp(0)
        assert Cmp(1) <= Cmp(1)
        assert Cmp(1) <= Cmp(3)

    def test_no_ordering(self):
        """
        Test no ordering.
        """
        Cmp = attr.comparators.using_functions(eq=lambda x, y: x == y)

        if PY2:
            assert not Cmp(2) > Cmp(1)
            assert not Cmp(0) < Cmp(1)

            assert not Cmp(1) >= Cmp(1)
            assert not Cmp(1) <= Cmp(1)
        else:
            with pytest.raises(TypeError):
                assert Cmp(2) > Cmp(1)
            with pytest.raises(TypeError):
                assert Cmp(0) < Cmp(1)
            with pytest.raises(TypeError):
                assert Cmp(1) >= Cmp(1)
            with pytest.raises(TypeError):
                assert Cmp(1) <= Cmp(1)<|MERGE_RESOLUTION|>--- conflicted
+++ resolved
@@ -92,7 +92,6 @@
         Test for equality and ordering methods when attribute has comparator.
         """
 
-<<<<<<< HEAD
         @functools.total_ordering
         class Cmp(object):
             def __init__(self, value):
@@ -203,10 +202,7 @@
         """
         Cmp = attr.comparators.using_functions(
             eq=lambda x, y: x == y, **functions
-=======
-        _D = make_class(
-            "_D", {"a": attr.ib(comparator=_DCmp), "b": attr.ib()}, slots=slots
->>>>>>> 08179bee
+
         )
         assert Cmp(1) == Cmp(1)
         assert Cmp(1) != Cmp(-1)
