"""
Tests for `attr._make`.
"""

from __future__ import absolute_import, division, print_function

import copy
import functools
import gc
import inspect
import itertools
import sys

from operator import attrgetter

import pytest

from hypothesis import assume, given
from hypothesis.strategies import booleans, integers, lists, sampled_from, text

import attr

from attr import _config
from attr._compat import PY2, ordered_dict
from attr._make import (
    Attribute,
    Factory,
    _AndValidator,
    _Attributes,
    _ClassBuilder,
    _CountingAttr,
    _determine_attrib_eq_order,
    _determine_attrs_eq_order,
    _determine_whether_to_implement,
    _transform_attrs,
    and_,
    fields,
    fields_dict,
    make_class,
    validate,
)
from attr.exceptions import (
    DefaultAlreadySetError,
    NotAnAttrsClassError,
    PythonTooOldError,
)

from .strategies import (
    gen_attr_names,
    list_of_attrs,
    optional_bool,
    simple_attrs,
    simple_attrs_with_metadata,
    simple_attrs_without_metadata,
    simple_classes,
)
from .utils import simple_attr


attrs_st = simple_attrs.map(lambda c: Attribute.from_counting_attr("name", c))


class TestCountingAttr(object):
    """
    Tests for `attr`.
    """

    def test_returns_Attr(self):
        """
        Returns an instance of _CountingAttr.
        """
        a = attr.ib()

        assert isinstance(a, _CountingAttr)

    def test_validators_lists_to_wrapped_tuples(self):
        """
        If a list is passed as validator, it's just converted to a tuple.
        """

        def v1(_, __):
            pass

        def v2(_, __):
            pass

        a = attr.ib(validator=[v1, v2])

        assert _AndValidator((v1, v2)) == a._validator

    def test_validator_decorator_single(self):
        """
        If _CountingAttr.validator is used as a decorator and there is no
        decorator set, the decorated method is used as the validator.
        """
        a = attr.ib()

        @a.validator
        def v():
            pass

        assert v == a._validator

    @pytest.mark.parametrize(
        "wrap", [lambda v: v, lambda v: [v], lambda v: and_(v)]
    )
    def test_validator_decorator(self, wrap):
        """
        If _CountingAttr.validator is used as a decorator and there is already
        a decorator set, the decorators are composed using `and_`.
        """

        def v(_, __):
            pass

        a = attr.ib(validator=wrap(v))

        @a.validator
        def v2(self, _, __):
            pass

        assert _AndValidator((v, v2)) == a._validator

    def test_default_decorator_already_set(self):
        """
        Raise DefaultAlreadySetError if the decorator is used after a default
        has been set.
        """
        a = attr.ib(default=42)

        with pytest.raises(DefaultAlreadySetError):

            @a.default
            def f(self):
                pass

    def test_default_decorator_sets(self):
        """
        Decorator wraps the method in a Factory with pass_self=True and sets
        the default.
        """
        a = attr.ib()

        @a.default
        def f(self):
            pass

        assert Factory(f, True) == a._default


def make_tc():
    class TransformC(object):
        z = attr.ib()
        y = attr.ib()
        x = attr.ib()
        a = 42

    return TransformC


class TestTransformAttrs(object):
    """
    Tests for `_transform_attrs`.
    """

    def test_no_modifications(self):
        """
        Does not attach __attrs_attrs__ to the class.
        """
        C = make_tc()
        _transform_attrs(C, None, False, False, True, None)

        assert None is getattr(C, "__attrs_attrs__", None)

    def test_normal(self):
        """
        Transforms every `_CountingAttr` and leaves others (a) be.
        """
        C = make_tc()
        attrs, _, _ = _transform_attrs(C, None, False, False, True, None)

        assert ["z", "y", "x"] == [a.name for a in attrs]

    def test_empty(self):
        """
        No attributes works as expected.
        """

        @attr.s
        class C(object):
            pass

        assert _Attributes(((), [], {})) == _transform_attrs(
            C, None, False, False, True, None
        )

    def test_transforms_to_attribute(self):
        """
        All `_CountingAttr`s are transformed into `Attribute`s.
        """
        C = make_tc()
        attrs, base_attrs, _ = _transform_attrs(
            C, None, False, False, True, None
        )

        assert [] == base_attrs
        assert 3 == len(attrs)
        assert all(isinstance(a, Attribute) for a in attrs)

    def test_conflicting_defaults(self):
        """
        Raises `ValueError` if attributes with defaults are followed by
        mandatory attributes.
        """

        class C(object):
            x = attr.ib(default=None)
            y = attr.ib()

        with pytest.raises(ValueError) as e:
            _transform_attrs(C, None, False, False, True, None)
        assert (
            "No mandatory attributes allowed after an attribute with a "
            "default value or factory.  Attribute in question: Attribute"
            "(name='y', default=NOTHING, validator=None, repr=True, "
<<<<<<< HEAD
            "eq=True, eq_key=None, order=True, order_key=None, hash=None, "
            "init=True, metadata=mappingproxy({}), type=None, converter=None, "
            "kw_only=False, inherited=False)",
=======
            "eq=True, order=True, hash=None, init=True, "
            "metadata=mappingproxy({}), type=None, converter=None, "
            "kw_only=False, inherited=False, on_setattr=None)",
>>>>>>> a025629e
        ) == e.value.args

    def test_kw_only(self):
        """
        Converts all attributes, including base class' attributes, if `kw_only`
        is provided. Therefore, `kw_only` allows attributes with defaults to
        preceed mandatory attributes.

        Updates in the subclass *don't* affect the base class attributes.
        """

        @attr.s
        class B(object):
            b = attr.ib()

        for b_a in B.__attrs_attrs__:
            assert b_a.kw_only is False

        class C(B):
            x = attr.ib(default=None)
            y = attr.ib()

        attrs, base_attrs, _ = _transform_attrs(
            C, None, False, True, True, None
        )

        assert len(attrs) == 3
        assert len(base_attrs) == 1

        for a in attrs:
            assert a.kw_only is True

        for b_a in B.__attrs_attrs__:
            assert b_a.kw_only is False

    def test_these(self):
        """
        If these is passed, use it and ignore body and base classes.
        """

        class Base(object):
            z = attr.ib()

        class C(Base):
            y = attr.ib()

        attrs, base_attrs, _ = _transform_attrs(
            C, {"x": attr.ib()}, False, False, True, None
        )

        assert [] == base_attrs
        assert (simple_attr("x"),) == attrs

    def test_these_leave_body(self):
        """
        If these is passed, no attributes are removed from the body.
        """

        @attr.s(init=False, these={"x": attr.ib()})
        class C(object):
            x = 5

        assert 5 == C().x
        assert "C(x=5)" == repr(C())

    def test_these_ordered(self):
        """
        If these is passed ordered attrs, their order respect instead of the
        counter.
        """
        b = attr.ib(default=2)
        a = attr.ib(default=1)

        @attr.s(these=ordered_dict([("a", a), ("b", b)]))
        class C(object):
            pass

        assert "C(a=1, b=2)" == repr(C())

    def test_multiple_inheritance_old(self):
        """
        Old multiple inheritance attributre collection behavior is retained.

        See #285
        """

        @attr.s
        class A(object):
            a1 = attr.ib(default="a1")
            a2 = attr.ib(default="a2")

        @attr.s
        class B(A):
            b1 = attr.ib(default="b1")
            b2 = attr.ib(default="b2")

        @attr.s
        class C(B, A):
            c1 = attr.ib(default="c1")
            c2 = attr.ib(default="c2")

        @attr.s
        class D(A):
            d1 = attr.ib(default="d1")
            d2 = attr.ib(default="d2")

        @attr.s
        class E(C, D):
            e1 = attr.ib(default="e1")
            e2 = attr.ib(default="e2")

        assert (
            "E(a1='a1', a2='a2', b1='b1', b2='b2', c1='c1', c2='c2', d1='d1', "
            "d2='d2', e1='e1', e2='e2')"
        ) == repr(E())

    def test_overwrite_proper_mro(self):
        """
        The proper MRO path works single overwrites too.
        """

        @attr.s(collect_by_mro=True)
        class C(object):
            x = attr.ib(default=1)

        @attr.s(collect_by_mro=True)
        class D(C):
            x = attr.ib(default=2)

        assert "D(x=2)" == repr(D())

    def test_multiple_inheritance_proper_mro(self):
        """
        Attributes are collected according to the MRO.

        See #428
        """

        @attr.s
        class A(object):
            a1 = attr.ib(default="a1")
            a2 = attr.ib(default="a2")

        @attr.s
        class B(A):
            b1 = attr.ib(default="b1")
            b2 = attr.ib(default="b2")

        @attr.s
        class C(B, A):
            c1 = attr.ib(default="c1")
            c2 = attr.ib(default="c2")

        @attr.s
        class D(A):
            d1 = attr.ib(default="d1")
            d2 = attr.ib(default="d2")

        @attr.s(collect_by_mro=True)
        class E(C, D):
            e1 = attr.ib(default="e1")
            e2 = attr.ib(default="e2")

        assert (
            "E(a1='a1', a2='a2', d1='d1', d2='d2', b1='b1', b2='b2', c1='c1', "
            "c2='c2', e1='e1', e2='e2')"
        ) == repr(E())

    def test_mro(self):
        """
        Attributes and methods are looked up the same way.

        See #428
        """

        @attr.s
        class A(object):

            x = attr.ib(10)

            def xx(self):
                return 10

        @attr.s
        class B(A):
            y = attr.ib(20)

        @attr.s
        class C(A):
            x = attr.ib(50)

            def xx(self):
                return 50

        @attr.s(collect_by_mro=True)
        class D(B, C):
            pass

        d = D()

        assert d.x == d.xx()

    def test_inherited(self):
        """
        Inherited Attributes have `.inherited` True, otherwise False.
        """

        @attr.s
        class A(object):
            a = attr.ib()

        @attr.s
        class B(A):
            b = attr.ib()

        @attr.s
        class C(B):
            a = attr.ib()
            c = attr.ib()

        f = attr.fields

        assert False is f(A).a.inherited

        assert True is f(B).a.inherited
        assert False is f(B).b.inherited

        assert False is f(C).a.inherited
        assert True is f(C).b.inherited
        assert False is f(C).c.inherited


class TestAttributes(object):
    """
    Tests for the `attrs`/`attr.s` class decorator.
    """

    @pytest.mark.skipif(not PY2, reason="No old-style classes in Py3")
    def test_catches_old_style(self):
        """
        Raises TypeError on old-style classes.
        """
        with pytest.raises(TypeError) as e:

            @attr.s
            class C:
                pass

        assert ("attrs only works with new-style classes.",) == e.value.args

    def test_sets_attrs(self):
        """
        Sets the `__attrs_attrs__` class attribute with a list of `Attribute`s.
        """

        @attr.s
        class C(object):
            x = attr.ib()

        assert "x" == C.__attrs_attrs__[0].name
        assert all(isinstance(a, Attribute) for a in C.__attrs_attrs__)

    def test_empty(self):
        """
        No attributes, no problems.
        """

        @attr.s
        class C3(object):
            pass

        assert "C3()" == repr(C3())
        assert C3() == C3()

    @given(attr=attrs_st, attr_name=sampled_from(Attribute.__slots__))
    def test_immutable(self, attr, attr_name):
        """
        Attribute instances are immutable.
        """
        with pytest.raises(AttributeError):
            setattr(attr, attr_name, 1)

    @pytest.mark.parametrize(
        "method_name", ["__repr__", "__eq__", "__hash__", "__init__"]
    )
    def test_adds_all_by_default(self, method_name):
        """
        If no further arguments are supplied, all add_XXX functions except
        add_hash are applied.  __hash__ is set to None.
        """
        # Set the method name to a sentinel and check whether it has been
        # overwritten afterwards.
        sentinel = object()

        class C(object):
            x = attr.ib()

        setattr(C, method_name, sentinel)

        C = attr.s(C)
        meth = getattr(C, method_name)

        assert sentinel != meth
        if method_name == "__hash__":
            assert meth is None

    @pytest.mark.parametrize(
        "arg_name, method_name",
        [
            ("repr", "__repr__"),
            ("eq", "__eq__"),
            ("order", "__le__"),
            ("hash", "__hash__"),
            ("init", "__init__"),
        ],
    )
    def test_respects_add_arguments(self, arg_name, method_name):
        """
        If a certain `XXX` is `False`, `__XXX__` is not added to the class.
        """
        # Set the method name to a sentinel and check whether it has been
        # overwritten afterwards.
        sentinel = object()

        am_args = {
            "repr": True,
            "eq": True,
            "order": True,
            "hash": True,
            "init": True,
        }
        am_args[arg_name] = False
        if arg_name == "eq":
            am_args["order"] = False

        class C(object):
            x = attr.ib()

        setattr(C, method_name, sentinel)

        C = attr.s(**am_args)(C)

        assert sentinel == getattr(C, method_name)

    @pytest.mark.skipif(PY2, reason="__qualname__ is PY3-only.")
    @given(slots_outer=booleans(), slots_inner=booleans())
    def test_repr_qualname(self, slots_outer, slots_inner):
        """
        On Python 3, the name in repr is the __qualname__.
        """

        @attr.s(slots=slots_outer)
        class C(object):
            @attr.s(slots=slots_inner)
            class D(object):
                pass

        assert "C.D()" == repr(C.D())
        assert "GC.D()" == repr(GC.D())

    @given(slots_outer=booleans(), slots_inner=booleans())
    def test_repr_fake_qualname(self, slots_outer, slots_inner):
        """
        Setting repr_ns overrides a potentially guessed namespace.
        """

        @attr.s(slots=slots_outer)
        class C(object):
            @attr.s(repr_ns="C", slots=slots_inner)
            class D(object):
                pass

        assert "C.D()" == repr(C.D())

    @pytest.mark.skipif(PY2, reason="__qualname__ is PY3-only.")
    @given(slots_outer=booleans(), slots_inner=booleans())
    def test_name_not_overridden(self, slots_outer, slots_inner):
        """
        On Python 3, __name__ is different from __qualname__.
        """

        @attr.s(slots=slots_outer)
        class C(object):
            @attr.s(slots=slots_inner)
            class D(object):
                pass

        assert C.D.__name__ == "D"
        assert C.D.__qualname__ == C.__qualname__ + ".D"

    @pytest.mark.parametrize("with_validation", [True, False])
    def test_post_init(self, with_validation, monkeypatch):
        """
        Verify that __attrs_post_init__ gets called if defined.
        """
        monkeypatch.setattr(_config, "_run_validators", with_validation)

        @attr.s
        class C(object):
            x = attr.ib()
            y = attr.ib()

            def __attrs_post_init__(self2):
                self2.z = self2.x + self2.y

        c = C(x=10, y=20)

        assert 30 == getattr(c, "z", None)

    def test_types(self):
        """
        Sets the `Attribute.type` attr from type argument.
        """

        @attr.s
        class C(object):
            x = attr.ib(type=int)
            y = attr.ib(type=str)
            z = attr.ib()

        assert int is fields(C).x.type
        assert str is fields(C).y.type
        assert None is fields(C).z.type

    @pytest.mark.parametrize("slots", [True, False])
    def test_clean_class(self, slots):
        """
        Attribute definitions do not appear on the class body after @attr.s.
        """

        @attr.s(slots=slots)
        class C(object):
            x = attr.ib()

        x = getattr(C, "x", None)

        assert not isinstance(x, _CountingAttr)

    def test_factory_sugar(self):
        """
        Passing factory=f is syntactic sugar for passing default=Factory(f).
        """

        @attr.s
        class C(object):
            x = attr.ib(factory=list)

        assert Factory(list) == attr.fields(C).x.default

    def test_sugar_factory_mutex(self):
        """
        Passing both default and factory raises ValueError.
        """
        with pytest.raises(ValueError, match="mutually exclusive"):

            @attr.s
            class C(object):
                x = attr.ib(factory=list, default=Factory(list))

    def test_sugar_callable(self):
        """
        Factory has to be a callable to prevent people from passing Factory
        into it.
        """
        with pytest.raises(ValueError, match="must be a callable"):

            @attr.s
            class C(object):
                x = attr.ib(factory=Factory(list))

    def test_inherited_does_not_affect_hashing_and_equality(self):
        """
        Whether or not an Attribute has been inherited doesn't affect how it's
        hashed and compared.
        """

        @attr.s
        class BaseClass(object):
            x = attr.ib()

        @attr.s
        class SubClass(BaseClass):
            pass

        ba = attr.fields(BaseClass)[0]
        sa = attr.fields(SubClass)[0]

        assert ba == sa
        assert hash(ba) == hash(sa)


class TestKeywordOnlyAttributes(object):
    """
    Tests for keyword-only attributes.
    """

    def test_adds_keyword_only_arguments(self):
        """
        Attributes can be added as keyword-only.
        """

        @attr.s
        class C(object):
            a = attr.ib()
            b = attr.ib(default=2, kw_only=True)
            c = attr.ib(kw_only=True)
            d = attr.ib(default=attr.Factory(lambda: 4), kw_only=True)

        c = C(1, c=3)

        assert c.a == 1
        assert c.b == 2
        assert c.c == 3
        assert c.d == 4

    def test_ignores_kw_only_when_init_is_false(self):
        """
        Specifying ``kw_only=True`` when ``init=False`` is essentially a no-op.
        """

        @attr.s
        class C(object):
            x = attr.ib(init=False, default=0, kw_only=True)
            y = attr.ib()

        c = C(1)

        assert c.x == 0
        assert c.y == 1

    def test_keyword_only_attributes_presence(self):
        """
        Raises `TypeError` when keyword-only arguments are
        not specified.
        """

        @attr.s
        class C(object):
            x = attr.ib(kw_only=True)

        with pytest.raises(TypeError) as e:
            C()

        if PY2:
            assert (
                "missing required keyword-only argument: 'x'"
            ) in e.value.args[0]
        else:
            assert (
                "missing 1 required keyword-only argument: 'x'"
            ) in e.value.args[0]

    def test_keyword_only_attributes_unexpected(self):
        """
        Raises `TypeError` when unexpected keyword argument passed.
        """

        @attr.s
        class C(object):
            x = attr.ib(kw_only=True)

        with pytest.raises(TypeError) as e:
            C(x=5, y=10)

        assert "got an unexpected keyword argument 'y'" in e.value.args[0]

    def test_keyword_only_attributes_can_come_in_any_order(self):
        """
        Mandatory vs non-mandatory attr order only matters when they are part
        of the __init__ signature and when they aren't kw_only (which are
        moved to the end and can be mandatory or non-mandatory in any order,
        as they will be specified as keyword args anyway).
        """

        @attr.s
        class C(object):
            a = attr.ib(kw_only=True)
            b = attr.ib(kw_only=True, default="b")
            c = attr.ib(kw_only=True)
            d = attr.ib()
            e = attr.ib(default="e")
            f = attr.ib(kw_only=True)
            g = attr.ib(kw_only=True, default="g")
            h = attr.ib(kw_only=True)
            i = attr.ib(init=False)

        c = C("d", a="a", c="c", f="f", h="h")

        assert c.a == "a"
        assert c.b == "b"
        assert c.c == "c"
        assert c.d == "d"
        assert c.e == "e"
        assert c.f == "f"
        assert c.g == "g"
        assert c.h == "h"

    def test_keyword_only_attributes_allow_subclassing(self):
        """
        Subclass can define keyword-only attributed without defaults,
        when the base class has attributes with defaults.
        """

        @attr.s
        class Base(object):
            x = attr.ib(default=0)

        @attr.s
        class C(Base):
            y = attr.ib(kw_only=True)

        c = C(y=1)

        assert c.x == 0
        assert c.y == 1

    def test_keyword_only_class_level(self):
        """
        `kw_only` can be provided at the attr.s level, converting all
        attributes to `kw_only.`
        """

        @attr.s(kw_only=True)
        class C(object):
            x = attr.ib()
            y = attr.ib(kw_only=True)

        with pytest.raises(TypeError):
            C(0, y=1)

        c = C(x=0, y=1)

        assert c.x == 0
        assert c.y == 1

    def test_keyword_only_class_level_subclassing(self):
        """
        Subclass `kw_only` propagates to attrs inherited from the base,
        allowing non-default following default.
        """

        @attr.s
        class Base(object):
            x = attr.ib(default=0)

        @attr.s(kw_only=True)
        class C(Base):
            y = attr.ib()

        with pytest.raises(TypeError):
            C(1)

        c = C(x=0, y=1)

        assert c.x == 0
        assert c.y == 1

    def test_init_false_attribute_after_keyword_attribute(self):
        """
        A positional attribute cannot follow a `kw_only` attribute,
        but an `init=False` attribute can because it won't appear
        in `__init__`
        """

        @attr.s
        class KwArgBeforeInitFalse(object):
            kwarg = attr.ib(kw_only=True)
            non_init_function_default = attr.ib(init=False)
            non_init_keyword_default = attr.ib(
                init=False, default="default-by-keyword"
            )

            @non_init_function_default.default
            def _init_to_init(self):
                return self.kwarg + "b"

        c = KwArgBeforeInitFalse(kwarg="a")

        assert c.kwarg == "a"
        assert c.non_init_function_default == "ab"
        assert c.non_init_keyword_default == "default-by-keyword"

    def test_init_false_attribute_after_keyword_attribute_with_inheritance(
        self,
    ):
        """
        A positional attribute cannot follow a `kw_only` attribute,
        but an `init=False` attribute can because it won't appear
        in `__init__`. This test checks that we allow this
        even when the `kw_only` attribute appears in a parent class
        """

        @attr.s
        class KwArgBeforeInitFalseParent(object):
            kwarg = attr.ib(kw_only=True)

        @attr.s
        class KwArgBeforeInitFalseChild(KwArgBeforeInitFalseParent):
            non_init_function_default = attr.ib(init=False)
            non_init_keyword_default = attr.ib(
                init=False, default="default-by-keyword"
            )

            @non_init_function_default.default
            def _init_to_init(self):
                return self.kwarg + "b"

        c = KwArgBeforeInitFalseChild(kwarg="a")

        assert c.kwarg == "a"
        assert c.non_init_function_default == "ab"
        assert c.non_init_keyword_default == "default-by-keyword"


@pytest.mark.skipif(not PY2, reason="PY2-specific keyword-only error behavior")
class TestKeywordOnlyAttributesOnPy2(object):
    """
    Tests for keyword-only attribute behavior on py2.
    """

    def test_no_init(self):
        """
        Keyworld-only is a no-op, not any error, if ``init=false``.
        """

        @attr.s(kw_only=True, init=False)
        class ClassLevel(object):
            a = attr.ib()

        @attr.s(init=False)
        class AttrLevel(object):
            a = attr.ib(kw_only=True)


@attr.s
class GC(object):
    @attr.s
    class D(object):
        pass


class TestMakeClass(object):
    """
    Tests for `make_class`.
    """

    @pytest.mark.parametrize("ls", [list, tuple])
    def test_simple(self, ls):
        """
        Passing a list of strings creates attributes with default args.
        """
        C1 = make_class("C1", ls(["a", "b"]))

        @attr.s
        class C2(object):
            a = attr.ib()
            b = attr.ib()

        assert C1.__attrs_attrs__ == C2.__attrs_attrs__

    def test_dict(self):
        """
        Passing a dict of name: _CountingAttr creates an equivalent class.
        """
        C1 = make_class(
            "C1", {"a": attr.ib(default=42), "b": attr.ib(default=None)}
        )

        @attr.s
        class C2(object):
            a = attr.ib(default=42)
            b = attr.ib(default=None)

        assert C1.__attrs_attrs__ == C2.__attrs_attrs__

    def test_attr_args(self):
        """
        attributes_arguments are passed to attributes
        """
        C = make_class("C", ["x"], repr=False)

        assert repr(C(1)).startswith("<tests.test_make.C object at 0x")

    def test_catches_wrong_attrs_type(self):
        """
        Raise `TypeError` if an invalid type for attrs is passed.
        """
        with pytest.raises(TypeError) as e:
            make_class("C", object())

        assert ("attrs argument must be a dict or a list.",) == e.value.args

    def test_bases(self):
        """
        Parameter bases default to (object,) and subclasses correctly
        """

        class D(object):
            pass

        cls = make_class("C", {})

        assert cls.__mro__[-1] == object

        cls = make_class("C", {}, bases=(D,))

        assert D in cls.__mro__
        assert isinstance(cls(), D)

    @pytest.mark.parametrize("slots", [True, False])
    def test_clean_class(self, slots):
        """
        Attribute definitions do not appear on the class body.
        """
        C = make_class("C", ["x"], slots=slots)

        x = getattr(C, "x", None)

        assert not isinstance(x, _CountingAttr)

    def test_missing_sys_getframe(self, monkeypatch):
        """
        `make_class()` does not fail when `sys._getframe()` is not available.
        """
        monkeypatch.delattr(sys, "_getframe")
        C = make_class("C", ["x"])

        assert 1 == len(C.__attrs_attrs__)

    def test_make_class_ordered(self):
        """
        If `make_class()` is passed ordered attrs, their order is respected
        instead of the counter.
        """
        b = attr.ib(default=2)
        a = attr.ib(default=1)

        C = attr.make_class("C", ordered_dict([("a", a), ("b", b)]))

        assert "C(a=1, b=2)" == repr(C())


class TestFields(object):
    """
    Tests for `fields`.
    """

    @given(simple_classes())
    def test_instance(self, C):
        """
        Raises `TypeError` on non-classes.
        """
        with pytest.raises(TypeError) as e:
            fields(C())

        assert "Passed object must be a class." == e.value.args[0]

    def test_handler_non_attrs_class(self):
        """
        Raises `ValueError` if passed a non-``attrs`` instance.
        """
        with pytest.raises(NotAnAttrsClassError) as e:
            fields(object)

        assert (
            "{o!r} is not an attrs-decorated class.".format(o=object)
        ) == e.value.args[0]

    @given(simple_classes())
    def test_fields(self, C):
        """
        Returns a list of `Attribute`a.
        """
        assert all(isinstance(a, Attribute) for a in fields(C))

    @given(simple_classes())
    def test_fields_properties(self, C):
        """
        Fields returns a tuple with properties.
        """
        for attribute in fields(C):
            assert getattr(fields(C), attribute.name) is attribute


class TestFieldsDict(object):
    """
    Tests for `fields_dict`.
    """

    @given(simple_classes())
    def test_instance(self, C):
        """
        Raises `TypeError` on non-classes.
        """
        with pytest.raises(TypeError) as e:
            fields_dict(C())

        assert "Passed object must be a class." == e.value.args[0]

    def test_handler_non_attrs_class(self):
        """
        Raises `ValueError` if passed a non-``attrs`` instance.
        """
        with pytest.raises(NotAnAttrsClassError) as e:
            fields_dict(object)

        assert (
            "{o!r} is not an attrs-decorated class.".format(o=object)
        ) == e.value.args[0]

    @given(simple_classes())
    def test_fields_dict(self, C):
        """
        Returns an ordered dict of ``{attribute_name: Attribute}``.
        """
        d = fields_dict(C)

        assert isinstance(d, ordered_dict)
        assert list(fields(C)) == list(d.values())
        assert [a.name for a in fields(C)] == [field_name for field_name in d]


class TestConverter(object):
    """
    Tests for attribute conversion.
    """

    def test_convert(self):
        """
        Return value of converter is used as the attribute's value.
        """
        C = make_class(
            "C", {"x": attr.ib(converter=lambda v: v + 1), "y": attr.ib()}
        )
        c = C(1, 2)

        assert c.x == 2
        assert c.y == 2

    @given(integers(), booleans())
    def test_convert_property(self, val, init):
        """
        Property tests for attributes using converter.
        """
        C = make_class(
            "C",
            {
                "y": attr.ib(),
                "x": attr.ib(
                    init=init, default=val, converter=lambda v: v + 1
                ),
            },
        )
        c = C(2)

        assert c.x == val + 1
        assert c.y == 2

    @given(integers(), booleans())
    def test_converter_factory_property(self, val, init):
        """
        Property tests for attributes with converter, and a factory default.
        """
        C = make_class(
            "C",
            ordered_dict(
                [
                    ("y", attr.ib()),
                    (
                        "x",
                        attr.ib(
                            init=init,
                            default=Factory(lambda: val),
                            converter=lambda v: v + 1,
                        ),
                    ),
                ]
            ),
        )
        c = C(2)

        assert c.x == val + 1
        assert c.y == 2

    def test_factory_takes_self(self):
        """
        If takes_self on factories is True, self is passed.
        """
        C = make_class(
            "C",
            {
                "x": attr.ib(
                    default=Factory((lambda self: self), takes_self=True)
                )
            },
        )

        i = C()

        assert i is i.x

    def test_factory_hashable(self):
        """
        Factory is hashable.
        """
        assert hash(Factory(None, False)) == hash(Factory(None, False))

    def test_convert_before_validate(self):
        """
        Validation happens after conversion.
        """

        def validator(inst, attr, val):
            raise RuntimeError("foo")

        C = make_class(
            "C",
            {
                "x": attr.ib(validator=validator, converter=lambda v: 1 / 0),
                "y": attr.ib(),
            },
        )
        with pytest.raises(ZeroDivisionError):
            C(1, 2)

    def test_frozen(self):
        """
        Converters circumvent immutability.
        """
        C = make_class(
            "C", {"x": attr.ib(converter=lambda v: int(v))}, frozen=True
        )
        C("1")


class TestValidate(object):
    """
    Tests for `validate`.
    """

    def test_success(self):
        """
        If the validator succeeds, nothing gets raised.
        """
        C = make_class(
            "C", {"x": attr.ib(validator=lambda *a: None), "y": attr.ib()}
        )
        validate(C(1, 2))

    def test_propagates(self):
        """
        The exception of the validator is handed through.
        """

        def raiser(_, __, value):
            if value == 42:
                raise FloatingPointError

        C = make_class("C", {"x": attr.ib(validator=raiser)})
        i = C(1)
        i.x = 42

        with pytest.raises(FloatingPointError):
            validate(i)

    def test_run_validators(self):
        """
        Setting `_run_validators` to False prevents validators from running.
        """
        _config._run_validators = False
        obj = object()

        def raiser(_, __, ___):
            raise Exception(obj)

        C = make_class("C", {"x": attr.ib(validator=raiser)})
        c = C(1)
        validate(c)
        assert 1 == c.x
        _config._run_validators = True

        with pytest.raises(Exception):
            validate(c)

        with pytest.raises(Exception) as e:
            C(1)
        assert (obj,) == e.value.args

    def test_multiple_validators(self):
        """
        If a list is passed as a validator, all of its items are treated as one
        and must pass.
        """

        def v1(_, __, value):
            if value == 23:
                raise TypeError("omg")

        def v2(_, __, value):
            if value == 42:
                raise ValueError("omg")

        C = make_class("C", {"x": attr.ib(validator=[v1, v2])})

        validate(C(1))

        with pytest.raises(TypeError) as e:
            C(23)

        assert "omg" == e.value.args[0]

        with pytest.raises(ValueError) as e:
            C(42)

        assert "omg" == e.value.args[0]

    def test_multiple_empty(self):
        """
        Empty list/tuple for validator is the same as None.
        """
        C1 = make_class("C", {"x": attr.ib(validator=[])})
        C2 = make_class("C", {"x": attr.ib(validator=None)})

        assert inspect.getsource(C1.__init__) == inspect.getsource(C2.__init__)


# Hypothesis seems to cache values, so the lists of attributes come out
# unsorted.
sorted_lists_of_attrs = list_of_attrs.map(
    lambda l: sorted(l, key=attrgetter("counter"))
)


class TestMetadata(object):
    """
    Tests for metadata handling.
    """

    @given(sorted_lists_of_attrs)
    def test_metadata_present(self, list_of_attrs):
        """
        Assert dictionaries are copied and present.
        """
        C = make_class("C", dict(zip(gen_attr_names(), list_of_attrs)))

        for hyp_attr, class_attr in zip(list_of_attrs, fields(C)):
            if hyp_attr.metadata is None:
                # The default is a singleton empty dict.
                assert class_attr.metadata is not None
                assert len(class_attr.metadata) == 0
            else:
                assert hyp_attr.metadata == class_attr.metadata

                # Once more, just to assert getting items and iteration.
                for k in class_attr.metadata:
                    assert hyp_attr.metadata[k] == class_attr.metadata[k]
                    assert hyp_attr.metadata.get(k) == class_attr.metadata.get(
                        k
                    )

    @given(simple_classes(), text())
    def test_metadata_immutability(self, C, string):
        """
        The metadata dict should be best-effort immutable.
        """
        for a in fields(C):
            with pytest.raises(TypeError):
                a.metadata[string] = string
            with pytest.raises(AttributeError):
                a.metadata.update({string: string})
            with pytest.raises(AttributeError):
                a.metadata.clear()
            with pytest.raises(AttributeError):
                a.metadata.setdefault(string, string)

            for k in a.metadata:
                # For some reason, Python 3's MappingProxyType throws an
                # IndexError for deletes on a large integer key.
                with pytest.raises((TypeError, IndexError)):
                    del a.metadata[k]
                with pytest.raises(AttributeError):
                    a.metadata.pop(k)
            with pytest.raises(AttributeError):
                a.metadata.popitem()

    @given(lists(simple_attrs_without_metadata, min_size=2, max_size=5))
    def test_empty_metadata_singleton(self, list_of_attrs):
        """
        All empty metadata attributes share the same empty metadata dict.
        """
        C = make_class("C", dict(zip(gen_attr_names(), list_of_attrs)))
        for a in fields(C)[1:]:
            assert a.metadata is fields(C)[0].metadata

    @given(lists(simple_attrs_without_metadata, min_size=2, max_size=5))
    def test_empty_countingattr_metadata_independent(self, list_of_attrs):
        """
        All empty metadata attributes are independent before ``@attr.s``.
        """
        for x, y in itertools.combinations(list_of_attrs, 2):
            assert x.metadata is not y.metadata

    @given(lists(simple_attrs_with_metadata(), min_size=2, max_size=5))
    def test_not_none_metadata(self, list_of_attrs):
        """
        Non-empty metadata attributes exist as fields after ``@attr.s``.
        """
        C = make_class("C", dict(zip(gen_attr_names(), list_of_attrs)))

        assert len(fields(C)) > 0

        for cls_a, raw_a in zip(fields(C), list_of_attrs):
            assert cls_a.metadata != {}
            assert cls_a.metadata == raw_a.metadata

    def test_metadata(self):
        """
        If metadata that is not None is passed, it is used.

        This is necessary for coverage because the previous test is
        hypothesis-based.
        """
        md = {}
        a = attr.ib(metadata=md)

        assert md is a.metadata


class TestClassBuilder(object):
    """
    Tests for `_ClassBuilder`.
    """

    def test_repr_str(self):
        """
        Trying to add a `__str__` without having a `__repr__` raises a
        ValueError.
        """
        with pytest.raises(ValueError) as ei:
            make_class("C", {}, repr=False, str=True)

        assert (
            "__str__ can only be generated if a __repr__ exists.",
        ) == ei.value.args

    def test_repr(self):
        """
        repr of builder itself makes sense.
        """

        class C(object):
            pass

        b = _ClassBuilder(
            C,
            None,
            True,
            True,
            False,
            False,
            False,
            False,
            False,
            False,
            True,
            None,
            False,
            None,
        )

        assert "<_ClassBuilder(cls=C)>" == repr(b)

    def test_returns_self(self):
        """
        All methods return the builder for chaining.
        """

        class C(object):
            x = attr.ib()

        b = _ClassBuilder(
            C,
            None,
            True,
            True,
            False,
            False,
            False,
            False,
            False,
            False,
            True,
            None,
            False,
            None,
        )

        cls = (
            b.add_eq()
            .add_order()
            .add_hash()
            .add_init()
            .add_repr("ns")
            .add_str()
            .build_class()
        )

        assert "ns.C(x=1)" == repr(cls(1))

    @pytest.mark.parametrize(
        "meth_name",
        [
            "__init__",
            "__hash__",
            "__repr__",
            "__str__",
            "__eq__",
            "__ne__",
            "__lt__",
            "__le__",
            "__gt__",
            "__ge__",
        ],
    )
    def test_attaches_meta_dunders(self, meth_name):
        """
        Generated methods have correct __module__, __name__, and __qualname__
        attributes.
        """

        @attr.s(hash=True, str=True)
        class C(object):
            def organic(self):
                pass

        @attr.s(hash=True, str=True)
        class D(object):
            pass

        meth_C = getattr(C, meth_name)
        meth_D = getattr(D, meth_name)

        assert meth_name == meth_C.__name__ == meth_D.__name__
        assert C.organic.__module__ == meth_C.__module__ == meth_D.__module__
        if not PY2:
            # This is assertion that would fail if a single __ne__ instance
            # was reused across multiple _make_eq calls.
            organic_prefix = C.organic.__qualname__.rsplit(".", 1)[0]
            assert organic_prefix + "." + meth_name == meth_C.__qualname__

    def test_handles_missing_meta_on_class(self):
        """
        If the class hasn't a __module__ or __qualname__, the method hasn't
        either.
        """

        class C(object):
            pass

        b = _ClassBuilder(
            C,
            these=None,
            slots=False,
            frozen=False,
            weakref_slot=True,
            getstate_setstate=False,
            auto_attribs=False,
            is_exc=False,
            kw_only=False,
            cache_hash=False,
            collect_by_mro=True,
            on_setattr=None,
            has_custom_setattr=False,
            field_transformer=None,
        )
        b._cls = {}  # no __module__; no __qualname__

        def fake_meth(self):
            pass

        fake_meth.__module__ = "42"
        fake_meth.__qualname__ = "23"

        rv = b._add_method_dunders(fake_meth)

        assert "42" == rv.__module__ == fake_meth.__module__
        assert "23" == rv.__qualname__ == fake_meth.__qualname__

    def test_weakref_setstate(self):
        """
        __weakref__ is not set on in setstate because it's not writable in
        slotted classes.
        """

        @attr.s(slots=True)
        class C(object):
            __weakref__ = attr.ib(
                init=False, hash=False, repr=False, eq=False, order=False
            )

        assert C() == copy.deepcopy(C())

    def test_no_references_to_original(self):
        """
        When subclassing a slotted class, there are no stray references to the
        original class.
        """

        @attr.s(slots=True)
        class C(object):
            pass

        @attr.s(slots=True)
        class C2(C):
            pass

        # The original C2 is in a reference cycle, so force a collect:
        gc.collect()

        assert [C2] == C.__subclasses__()

    def _get_copy_kwargs(include_slots=True):
        """
        Generate a list of compatible attr.s arguments for the `copy` tests.
        """
        options = ["frozen", "hash", "cache_hash"]

        if include_slots:
            options.extend(["slots", "weakref_slot"])

        out_kwargs = []
        for args in itertools.product([True, False], repeat=len(options)):
            kwargs = dict(zip(options, args))

            kwargs["hash"] = kwargs["hash"] or None

            if kwargs["cache_hash"] and not (
                kwargs["frozen"] or kwargs["hash"]
            ):
                continue

            out_kwargs.append(kwargs)

        return out_kwargs

    @pytest.mark.parametrize("kwargs", _get_copy_kwargs())
    def test_copy(self, kwargs):
        """
        Ensure that an attrs class can be copied successfully.
        """

        @attr.s(eq=True, **kwargs)
        class C(object):
            x = attr.ib()

        a = C(1)
        b = copy.deepcopy(a)

        assert a == b

    @pytest.mark.parametrize("kwargs", _get_copy_kwargs(include_slots=False))
    def test_copy_custom_setstate(self, kwargs):
        """
        Ensure that non-slots classes respect a custom __setstate__.
        """

        @attr.s(eq=True, **kwargs)
        class C(object):
            x = attr.ib()

            def __getstate__(self):
                return self.__dict__

            def __setstate__(self, state):
                state["x"] *= 5
                self.__dict__.update(state)

        expected = C(25)
        actual = copy.copy(C(5))

        assert actual == expected


class TestMakeOrder:
    """
    Tests for _make_order().
    """

    def test_subclasses_cannot_be_compared(self):
        """
        Calling comparison methods on subclasses raises a TypeError.

        We use the actual operation so we get an error raised on Python 3.
        """

        @attr.s
        class A(object):
            a = attr.ib()

        @attr.s
        class B(A):
            pass

        a = A(42)
        b = B(42)

        assert a <= a
        assert a >= a
        assert not a < a
        assert not a > a

        assert (
            NotImplemented
            == a.__lt__(b)
            == a.__le__(b)
            == a.__gt__(b)
            == a.__ge__(b)
        )

        if not PY2:
            with pytest.raises(TypeError):
                a <= b

            with pytest.raises(TypeError):
                a >= b

            with pytest.raises(TypeError):
                a < b

            with pytest.raises(TypeError):
                a > b


class TestDetermineAttrsEqOrder(object):
    def test_default(self):
        """
        If all are set to None, set both eq and order to the passed default.
        """
        assert (42, 42) == _determine_attrs_eq_order(None, None, None, 42)

    @pytest.mark.parametrize("eq", [True, False])
    def test_order_mirrors_eq_by_default(self, eq):
        """
        If order is None, it mirrors eq.
        """
        assert (eq, eq) == _determine_attrs_eq_order(None, eq, None, True)

    def test_order_without_eq(self):
        """
        eq=False, order=True raises a meaningful ValueError.
        """
        with pytest.raises(
            ValueError, match="`order` can only be True if `eq` is True too."
        ):
            _determine_attrs_eq_order(None, False, True, True)

    @given(cmp=booleans(), eq=optional_bool, order=optional_bool)
    def test_mix(self, cmp, eq, order):
        """
        If cmp is not None, eq and order must be None and vice versa.
        """
        assume(eq is not None or order is not None)

        with pytest.raises(
            ValueError, match="Don't mix `cmp` with `eq' and `order`."
        ):
            _determine_attrs_eq_order(cmp, eq, order, True)

    def test_cmp_deprecated(self):
        """
        Passing a cmp that is not None raises a DeprecationWarning.
        """
        with pytest.deprecated_call() as dc:

            @attr.s(cmp=True)
            class C(object):
                pass

        (w,) = dc.list

        assert (
            "The usage of `cmp` is deprecated and will be removed on or after "
            "2021-06-01.  Please use `eq` and `order` instead."
            == w.message.args[0]
        )


class TestDetermineAttribEqOrder(object):
    def test_default(self):
        """
        If all are set to None, set both eq and order to the passed default.
        """
        assert (42, None, 42, None) == _determine_attrib_eq_order(
            None, None, None, 42
        )

    def test_eq_callable_order_boolean(self):
        """
        eq=callable or order=callable need to transformed into eq/eq_key
        or order/order_key.
        """
        assert (True, str.lower, False, None) == _determine_attrib_eq_order(
            None, str.lower, False, True
        )

    def test_eq_callable_order_callable(self):
        """
        eq=callable or order=callable need to transformed into eq/eq_key
        or order/order_key.
        """
        assert (True, str.lower, True, abs) == _determine_attrib_eq_order(
            None, str.lower, abs, True
        )

    def test_eq_boolean_order_callable(self):
        """
        eq=callable or order=callable need to transformed into eq/eq_key
        or order/order_key.
        """
        assert (True, None, True, str.lower) == _determine_attrib_eq_order(
            None, True, str.lower, True
        )

    @pytest.mark.parametrize("eq", [True, False])
    def test_order_mirrors_eq_by_default(self, eq):
        """
        If order is None, it mirrors eq.
        """
        assert (eq, None, eq, None) == _determine_attrib_eq_order(
            None, eq, None, True
        )

    def test_order_missing_and_custom_eq(self):
        """
        If eq is customized and order is missing, order mirrors eq
        but a warning is raised.
        """
        with pytest.warns(None) as wr:

            assert (
                True,
                str.lower,
                True,
                str.lower,
            ) == _determine_attrib_eq_order(None, str.lower, None, True)

        (w,) = wr.list

        assert (
            "You have customized the behaviour of `eq` but not of `order`.  "
            "This is probably a bug." == w.message.args[0]
        )

    def test_order_without_eq(self):
        """
        eq=False, order=True raises a meaningful ValueError.
        """
        with pytest.raises(
            ValueError, match="`order` can only be True if `eq` is True too."
        ):
            _determine_attrib_eq_order(None, False, True, True)

    @given(cmp=booleans(), eq=optional_bool, order=optional_bool)
    def test_mix(self, cmp, eq, order):
        """
        If cmp is not None, eq and order must be None and vice versa.
        """
        assume(eq is not None or order is not None)

        with pytest.raises(
            ValueError, match="Don't mix `cmp` with `eq' and `order`."
        ):
            _determine_attrib_eq_order(cmp, eq, order, True)

    def test_boolean_cmp_deprecated(self):
        """
        Passing a cmp that is not None raises a DeprecationWarning.
        """
        with pytest.deprecated_call() as dc:

            assert (True, None, True, None) == _determine_attrib_eq_order(
                True, None, None, True
            )

        (w,) = dc.list

        assert (
            "The usage of `cmp` is deprecated and will be removed on or after "
            "2021-06-01.  Please use `eq` and `order` instead."
            == w.message.args[0]
        )

    def test_callable_cmp_deprecated(self):
        """
        Passing a cmp that is not None raises a DeprecationWarning.
        """
        with pytest.deprecated_call() as dc:

            assert (
                True,
                str.lower,
                True,
                str.lower,
            ) == _determine_attrib_eq_order(str.lower, None, None, True)

        (w,) = dc.list

        assert (
            "The usage of `cmp` is deprecated and will be removed on or after "
            "2021-06-01.  Please use `eq` and `order` instead."
            == w.message.args[0]
        )


class TestDocs:
    @pytest.mark.parametrize(
        "meth_name",
        [
            "__init__",
            "__repr__",
            "__eq__",
            "__ne__",
            "__lt__",
            "__le__",
            "__gt__",
            "__ge__",
        ],
    )
    def test_docs(self, meth_name):
        """
        Tests the presence and correctness of the documentation
        for the generated methods
        """

        @attr.s
        class A(object):
            pass

        if hasattr(A, "__qualname__"):
            method = getattr(A, meth_name)
            expected = "Method generated by attrs for class {}.".format(
                A.__qualname__
            )
            assert expected == method.__doc__


@pytest.mark.skipif(not PY2, reason="Needs to be only caught on Python 2.")
def test_auto_detect_raises_on_py2():
    """
    Trying to pass auto_detect=True to attr.s raises PythonTooOldError.
    """
    with pytest.raises(PythonTooOldError):
        attr.s(auto_detect=True)


class BareC(object):
    pass


class BareSlottedC(object):
    __slots__ = ()


@pytest.mark.skipif(PY2, reason="Auto-detection is Python 3-only.")
class TestAutoDetect:
    @pytest.mark.parametrize("C", (BareC, BareSlottedC))
    def test_determine_detects_non_presence_correctly(self, C):
        """
        On an empty class, nothing should be detected.
        """
        assert True is _determine_whether_to_implement(
            C, None, True, ("__init__",)
        )
        assert True is _determine_whether_to_implement(
            C, None, True, ("__repr__",)
        )
        assert True is _determine_whether_to_implement(
            C, None, True, ("__eq__", "__ne__")
        )
        assert True is _determine_whether_to_implement(
            C, None, True, ("__le__", "__lt__", "__ge__", "__gt__")
        )

    @pytest.mark.parametrize("slots", [True, False])
    @pytest.mark.parametrize("frozen", [True, False])
    def test_make_all_by_default(self, slots, frozen):
        """
        If nothing is there to be detected, imply init=True, repr=True,
        hash=None, eq=True, order=True.
        """

        @attr.s(auto_detect=True, slots=slots, frozen=frozen)
        class C(object):
            x = attr.ib()

        i = C(1)
        o = object()

        assert i.__init__ is not o.__init__
        assert i.__repr__ is not o.__repr__
        assert i.__eq__ is not o.__eq__
        assert i.__ne__ is not o.__ne__
        assert i.__le__ is not o.__le__
        assert i.__lt__ is not o.__lt__
        assert i.__ge__ is not o.__ge__
        assert i.__gt__ is not o.__gt__

    @pytest.mark.parametrize("slots", [True, False])
    @pytest.mark.parametrize("frozen", [True, False])
    def test_detect_auto_init(self, slots, frozen):
        """
        If auto_detect=True and an __init__ exists, don't write one.
        """

        @attr.s(auto_detect=True, slots=slots, frozen=frozen)
        class CI(object):
            x = attr.ib()

            def __init__(self):
                object.__setattr__(self, "x", 42)

        assert 42 == CI().x

    @pytest.mark.parametrize("slots", [True, False])
    @pytest.mark.parametrize("frozen", [True, False])
    def test_detect_auto_repr(self, slots, frozen):
        """
        If auto_detect=True and an __repr__ exists, don't write one.
        """

        @attr.s(auto_detect=True, slots=slots, frozen=frozen)
        class C(object):
            x = attr.ib()

            def __repr__(self):
                return "hi"

        assert "hi" == repr(C(42))

    @pytest.mark.parametrize("slots", [True, False])
    @pytest.mark.parametrize("frozen", [True, False])
    def test_detect_auto_hash(self, slots, frozen):
        """
        If auto_detect=True and an __hash__ exists, don't write one.
        """

        @attr.s(auto_detect=True, slots=slots, frozen=frozen)
        class C(object):
            x = attr.ib()

            def __hash__(self):
                return 0xC0FFEE

        assert 0xC0FFEE == hash(C(42))

    @pytest.mark.parametrize("slots", [True, False])
    @pytest.mark.parametrize("frozen", [True, False])
    def test_detect_auto_eq(self, slots, frozen):
        """
        If auto_detect=True and an __eq__ or an __ne__, exist, don't write one.
        """

        @attr.s(auto_detect=True, slots=slots, frozen=frozen)
        class C(object):
            x = attr.ib()

            def __eq__(self, o):
                raise ValueError("worked")

        with pytest.raises(ValueError, match="worked"):
            C(1) == C(1)

        @attr.s(auto_detect=True, slots=slots, frozen=frozen)
        class D(object):
            x = attr.ib()

            def __ne__(self, o):
                raise ValueError("worked")

        with pytest.raises(ValueError, match="worked"):
            D(1) != D(1)

    @pytest.mark.parametrize("slots", [True, False])
    @pytest.mark.parametrize("frozen", [True, False])
    def test_detect_auto_order(self, slots, frozen):
        """
        If auto_detect=True and an __ge__, __gt__, __le__, or and __lt__ exist,
        don't write one.

        It's surprisingly difficult to test this programmatically, so we do it
        by hand.
        """

        def assert_not_set(cls, ex, meth_name):
            __tracebackhide__ = True

            a = getattr(cls, meth_name)
            if meth_name == ex:
                assert a == 42
            else:
                assert a is getattr(object, meth_name)

        def assert_none_set(cls, ex):
            __tracebackhide__ = True

            for m in ("le", "lt", "ge", "gt"):
                assert_not_set(cls, ex, "__" + m + "__")

        @attr.s(auto_detect=True, slots=slots, frozen=frozen)
        class LE(object):
            __le__ = 42

        @attr.s(auto_detect=True, slots=slots, frozen=frozen)
        class LT(object):
            __lt__ = 42

        @attr.s(auto_detect=True, slots=slots, frozen=frozen)
        class GE(object):
            __ge__ = 42

        @attr.s(auto_detect=True, slots=slots, frozen=frozen)
        class GT(object):
            __gt__ = 42

        assert_none_set(LE, "__le__")
        assert_none_set(LT, "__lt__")
        assert_none_set(GE, "__ge__")
        assert_none_set(GT, "__gt__")

    @pytest.mark.parametrize("slots", [True, False])
    @pytest.mark.parametrize("frozen", [True, False])
    def test_override_init(self, slots, frozen):
        """
        If init=True is passed, ignore __init__.
        """

        @attr.s(init=True, auto_detect=True, slots=slots, frozen=frozen)
        class C(object):
            x = attr.ib()

            def __init__(self):
                pytest.fail("should not be called")

        assert C(1) == C(1)

    @pytest.mark.parametrize("slots", [True, False])
    @pytest.mark.parametrize("frozen", [True, False])
    def test_override_repr(self, slots, frozen):
        """
        If repr=True is passed, ignore __repr__.
        """

        @attr.s(repr=True, auto_detect=True, slots=slots, frozen=frozen)
        class C(object):
            x = attr.ib()

            def __repr__(self):
                pytest.fail("should not be called")

        assert "C(x=1)" == repr(C(1))

    @pytest.mark.parametrize("slots", [True, False])
    @pytest.mark.parametrize("frozen", [True, False])
    def test_override_hash(self, slots, frozen):
        """
        If hash=True is passed, ignore __hash__.
        """

        @attr.s(hash=True, auto_detect=True, slots=slots, frozen=frozen)
        class C(object):
            x = attr.ib()

            def __hash__(self):
                pytest.fail("should not be called")

        assert hash(C(1))

    @pytest.mark.parametrize("slots", [True, False])
    @pytest.mark.parametrize("frozen", [True, False])
    def test_override_eq(self, slots, frozen):
        """
        If eq=True is passed, ignore __eq__ and __ne__.
        """

        @attr.s(eq=True, auto_detect=True, slots=slots, frozen=frozen)
        class C(object):
            x = attr.ib()

            def __eq__(self, o):
                pytest.fail("should not be called")

            def __ne__(self, o):
                pytest.fail("should not be called")

        assert C(1) == C(1)

    @pytest.mark.parametrize("slots", [True, False])
    @pytest.mark.parametrize("frozen", [True, False])
    @pytest.mark.parametrize(
        "eq,order,cmp",
        [
            (True, None, None),
            (True, True, None),
            (None, True, None),
            (None, None, True),
        ],
    )
    def test_override_order(self, slots, frozen, eq, order, cmp, recwarn):
        """
        If order=True is passed, ignore __le__, __lt__, __gt__, __ge__.

        eq=True and cmp=True both imply order=True so test it too.
        """

        def meth(self, o):
            pytest.fail("should not be called")

        @attr.s(
            cmp=cmp,
            order=order,
            eq=eq,
            auto_detect=True,
            slots=slots,
            frozen=frozen,
        )
        class C(object):
            x = attr.ib()
            __le__ = __lt__ = __gt__ = __ge__ = meth

        assert C(1) < C(2)
        assert C(1) <= C(2)
        assert C(2) > C(1)
        assert C(2) >= C(1)

        if cmp:
            assert 1 == len(recwarn.list)
        else:
            assert 0 == len(recwarn.list)

    @pytest.mark.parametrize("slots", [True, False])
    @pytest.mark.parametrize("first", [True, False])
    def test_total_ordering(self, slots, first):
        """
        functools.total_ordering works as expected if an order method and an eq
        method are detected.

        Ensure the order doesn't matter.
        """

        class C(object):
            x = attr.ib()
            own_eq_called = attr.ib(default=False)
            own_le_called = attr.ib(default=False)

            def __eq__(self, o):
                self.own_eq_called = True
                return self.x == o.x

            def __le__(self, o):
                self.own_le_called = True
                return self.x <= o.x

        if first:
            C = functools.total_ordering(
                attr.s(auto_detect=True, slots=slots)(C)
            )
        else:
            C = attr.s(auto_detect=True, slots=slots)(
                functools.total_ordering(C)
            )

        c1, c2 = C(1), C(2)

        assert c1 < c2
        assert c1.own_le_called

        c1, c2 = C(1), C(2)

        assert c2 > c1
        assert c2.own_le_called

        c1, c2 = C(1), C(2)

        assert c2 != c1
        assert c1 == c1

        assert c1.own_eq_called

    @pytest.mark.parametrize("slots", [True, False])
    def test_detects_setstate_getstate(self, slots):
        """
        __getstate__ and __setstate__ are not overwritten if either is present.
        """

        @attr.s(slots=slots, auto_detect=True)
        class C(object):
            def __getstate__(self):
                return ("hi",)

        assert None is getattr(C(), "__setstate__", None)

        @attr.s(slots=slots, auto_detect=True)
        class C(object):
            called = attr.ib(False)

            def __setstate__(self, state):
                self.called = True

        i = C()

        assert False is i.called

        i.__setstate__(())

        assert True is i.called
        assert None is getattr(C(), "__getstate__", None)<|MERGE_RESOLUTION|>--- conflicted
+++ resolved
@@ -223,15 +223,10 @@
             "No mandatory attributes allowed after an attribute with a "
             "default value or factory.  Attribute in question: Attribute"
             "(name='y', default=NOTHING, validator=None, repr=True, "
-<<<<<<< HEAD
-            "eq=True, eq_key=None, order=True, order_key=None, hash=None, "
-            "init=True, metadata=mappingproxy({}), type=None, converter=None, "
-            "kw_only=False, inherited=False)",
-=======
-            "eq=True, order=True, hash=None, init=True, "
+            "eq=True, eq_key=None, order=True, order_key=None, "
+            "hash=None, init=True, "
             "metadata=mappingproxy({}), type=None, converter=None, "
             "kw_only=False, inherited=False, on_setattr=None)",
->>>>>>> a025629e
         ) == e.value.args
 
     def test_kw_only(self):
